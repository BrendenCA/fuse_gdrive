package main

// This is a thin layer of glue between the bazil.org/fuse kernel interface
// and Google Drive.

import (
	"fmt"
	"io"
	"log"
	_ "net/http/pprof"
	"os"
	"sync"
	"time"

	"bazil.org/fuse"
	_ "bazil.org/fuse/fs/fstestutil"
	"bazil.org/fuse/fuseutil"

	drive "code.google.com/p/google-api-go-client/drive/v2"

	"github.com/asjoyner/fuse_gdrive/cache"
	"github.com/asjoyner/fuse_gdrive/drive_db"
)

// https://developers.google.com/drive/web/folder
const driveFolderMimeType string = "application/vnd.google-apps.folder"
const blockSize uint32 = 4096

// serveConn holds the state about the fuse connection
type serveConn struct {
	db         *drive_db.DriveDB
	service    *drive.Service
	driveCache cache.Reader
	uid        uint32 // uid of the user who mounted the FS
	gid        uint32 // gid of the user who mounted the FS
	conn       *fuse.Conn
	handles    []handle              // index is the handleid, inode=0 if free
	writers    map[int]io.PipeWriter // index matches fh
	sync.Mutex
}

type handle struct {
	inode    fuse.NodeID
	writer   *io.PipeWriter
	lastByte int64
}

// FuseServe receives and dispatches Requests from the kernel
func (sc *serveConn) Serve() error {
	for {
		req, err := sc.conn.ReadRequest()
		if err != nil {
			if err == io.EOF {
				break
			}
			return err
		}

		fuse.Debug(fmt.Sprintf("%+v", req))
		go sc.serve(req)
	}
	return nil
}

func (sc *serveConn) serve(req fuse.Request) {
	switch req := req.(type) {
	default:
		// ENOSYS means "this server never implements this request."
		//done(fuse.ENOSYS)
		fuse.Debug(fmt.Sprintf("ENOSYS: %+v", req))
		req.RespondError(fuse.ENOSYS)

	case *fuse.InitRequest:
		resp := fuse.InitResponse{MaxWrite: 128 * 1024,
			Flags: fuse.InitBigWrites & fuse.InitAsyncRead,
		}
		req.Respond(&resp)

	case *fuse.StatfsRequest:
		var numfiles uint64
		if f, err := sc.db.AllFileIds(); err != nil {
			numfiles = uint64(len(f))
		}
		req.Respond(
			&fuse.StatfsResponse{
				Files: numfiles,
				Bsize: blockSize,
			},
		)

	case *fuse.GetattrRequest:
		sc.getattr(req)

	case *fuse.LookupRequest:
		sc.lookup(req)

	// Ack that the kernel has forgotten the metadata about an inode
	case *fuse.ForgetRequest:
		req.Respond()

	// Hand back the inode as the HandleID
	case *fuse.OpenRequest:
		sc.open(req)

	// Silently ignore attempts to change permissions
	case *fuse.SetattrRequest:
		inode := uint64(req.Header.Node)
		f, err := sc.db.FileByInode(inode)
		if err != nil {
			fuse.Debug(fmt.Sprintf("FileByInode(%v): %v", inode, err))
			req.RespondError(fuse.EIO)
			return
		}
		req.Respond(&fuse.SetattrResponse{Attr: sc.attrFromFile(*f)})

	case *fuse.CreateRequest:
		// TODO: if allow_other, require uid == invoking uid to allow writes
		sc.create(req)

	// Return Dirents for directories, or requested portion of file
	case *fuse.ReadRequest:
		if req.Dir {
			sc.readDir(req)
		} else {
			sc.read(req)
		}

	// Return MkdirResponse (it's LookupResponse, essentially) of new dir
	case *fuse.MkdirRequest:
		sc.mkdir(req)

	// Removes the inode described by req.Header.Node
	// Respond() for success, RespondError otherwise
	case *fuse.RemoveRequest:
		sc.remove(req)

	// req.Header.Node describes the current parent directory
	// req.NewDir describes the target directory (may be the same)
	// req.OldName and req.NewName describe any (or no) change in name
	case *fuse.RenameRequest:
		sc.rename(req)

	// Responds with the number of bytes written on success, RespondError otherwise
	case *fuse.WriteRequest:
		sc.write(req)

	// Ack that the kernel has forgotten the metadata about an inode
	case *fuse.FlushRequest:
		req.Respond()

	// Ack release of the kernel's mapping an inode->fileId
	case *fuse.ReleaseRequest:
		sc.release(req)

	case *fuse.DestroyRequest:
		req.Respond()
	}
}

// gettattr returns fuse.Attr for the inode described by req.Header.Node
func (sc *serveConn) getattr(req *fuse.GetattrRequest) {
	inode := uint64(req.Header.Node)
<<<<<<< HEAD
	resp := &fuse.GetattrResponse{}
	resp.Attr.Valid = *driveMetadataLatency
=======
>>>>>>> 33844d2b
	f, err := sc.db.FileByInode(inode)
	if err != nil {
		fuse.Debug(fmt.Sprintf("FileByInode(%v): %v", inode, err))
		req.RespondError(fuse.EIO)
		return
	}

	/* TODO: getattr during upload must return current file size
	sc.Lock()
	sc.Unlock()
	*/

	resp := &fuse.GetattrResponse{}
	resp.Attr = sc.attrFromFile(*f)
	fuse.Debug(resp)
	req.Respond(resp)
}

// Return a Dirent for all children of an inode, or ENOENT
func (sc *serveConn) lookup(req *fuse.LookupRequest) {
	inode := uint64(req.Header.Node)
	resp := &fuse.LookupResponse{}
	var err error
	file, err := sc.db.FileByInode(inode)
	if err != nil {
		fuse.Debug(fmt.Sprintf("FileByInode lookup failure for %d: %v", inode, err))
		req.RespondError(fuse.ENOENT)
		return
	}
	for _, cInode := range file.Children {
		cf, err := sc.db.FileByInode(cInode)
		if err != nil {
			fuse.Debug(fmt.Sprintf("FileByInode(%v): %v", cInode, err))
			req.RespondError(fuse.EIO)
			return
		}
		if cf.Title == req.Name {
			resp.Node = fuse.NodeID(cInode)
			resp.EntryValid = *driveMetadataLatency
<<<<<<< HEAD
			resp.Attr.Valid = *driveMetadataLatency
=======
>>>>>>> 33844d2b
			resp.Attr = sc.attrFromFile(*cf)
			fuse.Debug(fmt.Sprintf("Lookup(%v in %v): %v", req.Name, inode, cInode))
			req.Respond(resp)
			return
		}
	}
	fuse.Debug(fmt.Sprintf("Lookup(%v in %v): ENOENT", req.Name, inode))
	req.RespondError(fuse.ENOENT)
}

func (sc *serveConn) readDir(req *fuse.ReadRequest) {
	inode := uint64(req.Header.Node)
	resp := &fuse.ReadResponse{make([]byte, 0, req.Size)}
	var dirs []fuse.Dirent
	file, err := sc.db.FileByInode(inode)
	if err != nil {
		fuse.Debug(fmt.Sprintf("FileByInode(%d): %v", inode, err))
		req.RespondError(fuse.EIO)
		return
	}

	for _, inode := range file.Children {
		f, err := sc.db.FileByInode(inode)
		if err != nil {
			fuse.Debug(fmt.Sprintf("child: FileByInode(%d): %v", inode, err))
			req.RespondError(fuse.EIO)
			return
		}
		childType := fuse.DT_File
		if f.MimeType == driveFolderMimeType {
			childType = fuse.DT_Dir
		}
		dirs = append(dirs, fuse.Dirent{Inode: f.Inode, Name: f.Title, Type: childType})
	}
	fuse.Debug(fmt.Sprintf("%+v", dirs))
	var data []byte
	for _, dir := range dirs {
		data = fuse.AppendDirent(data, dir)
	}
	fuseutil.HandleRead(req, resp, data)
	req.Respond(resp)
}

func (sc *serveConn) read(req *fuse.ReadRequest) {
	inode := uint64(req.Header.Node)
	resp := &fuse.ReadResponse{}
	// Lookup which fileId this request refers to
	f, err := sc.db.FileByInode(inode)
	if err != nil {
		debug.Printf("FileByInode(%d): %v", inode, err)
		req.RespondError(fuse.EIO)
		return
	}
	debug.Printf("Read(title: %s, offset: %d, size: %d)\n", f.Title, req.Offset, req.Size)
	resp.Data, err = sc.db.ReadFiledata(f.Id, req.Offset, int64(req.Size), f.FileSize)
	if err != nil && err != io.EOF {
		debug.Printf("driveCache.Read (..%v..): %v", req.Offset, err)
		req.RespondError(fuse.EIO)
		return
	}
	req.Respond(resp)
}

func (sc *serveConn) attrFromFile(file drive_db.File) fuse.Attr {
	var atime, mtime, crtime time.Time
	if err := atime.UnmarshalText([]byte(file.LastViewedByMeDate)); err != nil {
		atime = startup
	}
	if err := mtime.UnmarshalText([]byte(file.ModifiedDate)); err != nil {
		mtime = startup
	}
	if err := crtime.UnmarshalText([]byte(file.CreatedDate)); err != nil {
		crtime = startup
	}
	blocks := file.FileSize / int64(blockSize)
	if r := file.FileSize % int64(blockSize); r > 0 {
		blocks += 1
	}
	attr := fuse.Attr{
		Valid:  *driveMetadataLatency,
		Inode:  file.Inode,
		Atime:  atime,
		Mtime:  mtime,
		Ctime:  mtime,
		Crtime: crtime,
		Uid:    sc.uid,
		Gid:    sc.gid,
		Mode:   0755,
		Nlink:  uint32(file.LinkCount),
		Size:   uint64(file.FileSize),
		Blocks: uint64(blocks),
	}
	if file.MimeType == driveFolderMimeType {
		attr.Mode = os.ModeDir | 0755
	}
	return attr
}

// Allocate a file handle, held by the kernel until Release
func (sc *serveConn) open(req *fuse.OpenRequest) {
	// This will be cheap, Lookup always preceeds Open, so the cache is warm
	f, err := sc.db.FileByInode(uint64(req.Header.Node))
	if err != nil {
		req.RespondError(fuse.ENOENT)
		return
	}

	var hId uint64
	if !req.Flags.IsReadOnly() { // write access requested
		if *readOnly {
			// TODO: if allow_other, require uid == invoking uid to allow writes
			req.RespondError(fuse.EPERM)
			return
		}

		r, w := io.Pipe() // plumbing between WriteRequest and Drive
		go sc.updateInDrive(f.File, r)
		hId = sc.allocHandle(req.Header.Node, w)
	} else {
		hId = sc.allocHandle(req.Header.Node, nil)
	}

	resp := fuse.OpenResponse{Handle: fuse.HandleID(hId)}
	fuse.Debug(fmt.Sprintf("Open Response: %+v", resp))
	req.Respond(&resp)
}

// allocate a kernel file handle for the requested inode
func (sc *serveConn) allocHandle(inode fuse.NodeID, w *io.PipeWriter) uint64 {
	var hId uint64
	var found bool
	h := handle{inode: inode, writer: w}
	sc.Lock()
	defer sc.Unlock()
	for i, ch := range sc.handles {
		if ch.inode == 0 {
			hId = uint64(i)
			sc.handles[hId] = h
			found = true
			break
		}
	}
	if !found {
		hId = uint64(len(sc.handles))
		sc.handles = append(sc.handles, h)
	}
	return hId
}

// Lookup an inode by its NodeID
func (sc *serveConn) handleById(id fuse.HandleID) (handle, error) {
	sc.Lock()
	defer sc.Unlock()
	if int(id) >= len(sc.handles) {
		return handle{}, fmt.Errorf("handle %v has not been allocated", id)
	}
	return sc.handles[id], nil
}

// Prepare to upload the content of the file.
// Any insert or update w/ Media() blocks until the Reader closes.
func (sc *serveConn) updateInDrive(f *drive.File, r *io.PipeReader) {
	_, err := sc.service.Files.Update(f.Id, f).Media(r).Do()
	if err != nil {
		log.Printf("failed uploading %v to drive: %v", f.Title, err)
	}
	debug.Printf("finished uploading to drive: %v", f.Title)
}

// Acknowledge release of file handle by kernel
func (sc *serveConn) release(req *fuse.ReleaseRequest) {
	sc.Lock()
	defer sc.Unlock()
	h := sc.handles[req.Handle]
	if h.writer != nil {
		h.writer.Close()
		/*
			fileId, err := sc.db.FileIdForInode(uint64(h.inode))
			if err != nil {
				log.Printf("failed to lookup inode for close: %v\n", err)
				req.RespondError(fuse.EIO)
				return
			}

			l := &drive.FileLabels{Hidden: false}
			f := drive.File{Id: fileId, Labels: l}
			if _, err = sc.service.Files.Update(fileId, &f).Do(); err != nil {
				log.Printf("failed to mark inode %v not hidden: %v\n", h.inode, err)
				req.RespondError(fuse.EIO)
				return
			}
		*/
	}
	h.inode = 0
	req.Respond()
}

// Create file in drive, allocate kernel filehandle for writes
func (sc *serveConn) create(req *fuse.CreateRequest) {
	if *readOnly && !req.Flags.IsReadOnly() {
		req.RespondError(fuse.EPERM)
		return
	}

	pInode := uint64(req.Header.Node)
	parent, err := sc.db.FileByInode(pInode)
	if err != nil {
		debug.Printf("failed to get parent file: %v", err)
		req.RespondError(fuse.EIO)
		return
	}
	p := &drive.ParentReference{Id: parent.Id}

	f := &drive.File{Title: req.Name}
	f.Parents = []*drive.ParentReference{p}
	f, err = sc.service.Files.Insert(f).Do()
	if err != nil {
		debug.Printf("Files.Insert(f).Do(): %v", err)
		req.RespondError(fuse.EIO)
		return
	}
	inode, err := sc.db.InodeForFileId(f.Id)
	if err != nil {
		debug.Printf("failed creating inode for %v: %v", req.Name, err)
		req.RespondError(fuse.EIO)
		return
	}

	r, w := io.Pipe() // plumbing between WriteRequest and Drive
	h := sc.allocHandle(fuse.NodeID(inode), w)

	go sc.updateInDrive(f, r)

	// Tell fuse and the OS about the file
	df, err := sc.db.UpdateFile(nil, f)
	if err != nil {
		debug.Printf("failed to update levelDB for %v: %v", f.Id, err)
		// The write has happened to drive, but we failed to update the kernel.
		// The Changes API will update Fuse, and when the kernel metadata for
		// the parent directory expires, the new file will become visible.
		req.RespondError(fuse.EIO)
		return
	}

	resp := fuse.CreateResponse{
		// describes the opened handle
		OpenResponse: fuse.OpenResponse{
			Handle: fuse.HandleID(h),
			Flags:  fuse.OpenNonSeekable,
		},
		// describes the created file
		LookupResponse: fuse.LookupResponse{
			Node:       fuse.NodeID(inode),
			EntryValid: *driveMetadataLatency,
			Attr:       sc.attrFromFile(*df),
		},
	}
	resp.Attr.Valid = *driveMetadataLatency
	fuse.Debug(fmt.Sprintf("Create(%v in %v): %+v", req.Name, parent.Title, resp))

	req.Respond(&resp)
}

func (sc *serveConn) mkdir(req *fuse.MkdirRequest) {
	if *readOnly {
		req.RespondError(fuse.EPERM)
		return
	}
	// TODO: if allow_other, require uid == invoking uid to allow writes
	pInode := uint64(req.Header.Node)
	pId, err := sc.db.FileIdForInode(pInode)
	if err != nil {
		debug.Printf("failed to get parent fileid: %v", err)
		req.RespondError(fuse.EIO)
		return
	}
	p := []*drive.ParentReference{&drive.ParentReference{Id: pId}}
	file := &drive.File{Title: req.Name, MimeType: driveFolderMimeType, Parents: p}
	file, err = sc.service.Files.Insert(file).Do()
	if err != nil {
		debug.Printf("Insert failed: %v", err)
		req.RespondError(fuse.EIO)
		return
	}
	debug.Printf("Child of %v created in drive: %+v", file.Parents[0].Id, file)
	f, err := sc.db.UpdateFile(nil, file)
	if err != nil {
		debug.Printf("failed to update levelDB for %v: %v", f.Id, err)
		// The write has happened to drive, but we failed to update the kernel.
		// The Changes API will update Fuse, and when the kernel metadata for
		// the parent directory expires, the new dir will become visible.
		req.RespondError(fuse.EIO)
		return
	}
	sc.db.FlushCachedInode(pInode)
	resp := &fuse.MkdirResponse{}
	resp.Node = fuse.NodeID(f.Inode)
	resp.EntryValid = *driveMetadataLatency
<<<<<<< HEAD
	resp.Attr.Valid = *driveMetadataLatency
=======
>>>>>>> 33844d2b
	resp.Attr = sc.attrFromFile(*f)
	fuse.Debug(fmt.Sprintf("Mkdir(%v): %+v", req.Name, f))
	req.Respond(resp)
}

// Removes the inode described by req.Header.Node (doubles as rmdir)
// Nota bene: this simply moves files into the Google Drive "Trash", it does not
// delete them permanently.
// Nota bene: there is no check preventing the removal of a directory which
// contains files.
func (sc *serveConn) remove(req *fuse.RemoveRequest) {
	if *readOnly {
		req.RespondError(fuse.EPERM)
		return
	}
	// TODO: if allow_other, require uid == invoking uid to allow writes
	// TODO: consider disallowing deletion of directories with contents.. but what error?
	pInode := uint64(req.Header.Node)
	parent, err := sc.db.FileByInode(pInode)
	if err != nil {
		debug.Printf("failed to get parent file: %v", err)
		req.RespondError(fuse.EIO)
		return
	}
	for _, cInode := range parent.Children {
		child, err := sc.db.FileByInode(cInode)
		if err != nil {
			debug.Printf("failed to get child file: %v", err)
		}
		if child.Title == req.Name {
			sc.service.Files.Delete(child.Id).Do()
			sc.db.RemoveFileById(child.Id, nil)
			req.Respond()
			return
		}
	}
	req.RespondError(fuse.ENOENT)
}

// rename renames a file or directory, optionally reparenting it
func (sc *serveConn) rename(req *fuse.RenameRequest) {
	if *readOnly {
		debug.Printf("attempt to rename while fs in readonly mode")
		req.RespondError(fuse.EPERM)
		return
	}
	// TODO: if allow_other, require uid == invoking uid to allow writes
	oldParent, err := sc.db.FileByInode(uint64(req.Header.Node))
	if err != nil {
		debug.Printf("can't find the referenced inode: %v", req.Header.Node)
		req.RespondError(fuse.ENOENT)
		return
	}
	var f *drive_db.File
	for _, i := range oldParent.Children {
		c, err := sc.db.FileByInode(uint64(i))
		if err != nil {
			debug.Printf("error iterating child inodes: %v", err)
			continue
		}
		if c.Title == req.OldName {
			f = c
		}
	}
	if f == nil {
		debug.Printf("can't find the old file '%v' in '%v'", req.OldName, oldParent.Title)
		req.RespondError(fuse.ENOENT)
		return
	}

	newParent, err := sc.db.FileByInode(uint64(req.NewDir))
	if err != nil {
		debug.Printf("can't find the new parent by inode: %v", req.NewDir)
		req.RespondError(fuse.ENOENT)
		return
	}

	// did the name change?
	if req.OldName != req.NewName {
		f.Title = req.NewName
	}

	// did the parent change?
	var sameParent bool
	var numParents int
	var oldParentId string
	for _, o := range f.Parents {
		numParents++
		oldParentId = o.Id
		if o.Id == newParent.Id {
			sameParent = true
		}
	}
	if !sameParent && numParents > 1 {
		// TODO: Figure out how to identify which of the multiple parents the
		// file is being moved from, so we can call RemoveParents() correctly
		debug.Printf("can't reparent file with multiple parents: %v", req.OldName)
		req.RespondError(fuse.ENOSYS)
		return
	}

	u := sc.service.Files.Update(f.Id, f.File)
	if !sameParent {
		debug.Printf("moving from %v to %v", oldParentId, newParent.Id)
		u = u.AddParents(newParent.Id)
		u = u.RemoveParents(oldParentId)
	}
	r, err := u.Do()
	if err != nil {
		debug.Printf("failed to update '%v' in drive: %v", req.OldName, err)
		req.RespondError(fuse.EIO)
		return
	}

	if _, err := sc.db.UpdateFile(nil, r); err != nil {
		debug.Printf("failed to update leveldb and cache: ", err)
		req.RespondError(fuse.EIO)
		return
	}
	debug.Printf("rename complete")
	req.Respond()
	return
}

// Pass sequential writes on to the correct handle for uploading
func (sc *serveConn) write(req *fuse.WriteRequest) {
	if *readOnly {
		req.RespondError(fuse.EPERM)
		return
	}
	// TODO: if allow_other, require uid == invoking uid to allow writes
	h, err := sc.handleById(req.Handle)
	if err != nil {
		fuse.Debug(fmt.Sprintf("inodeByNodeID(%v): %v", req.Handle, err))
		req.RespondError(fuse.ESTALE)
		return
	}
	if h.lastByte != req.Offset {
		fuse.Debug(fmt.Sprintf("non-sequential write: got %v, expected %v", req.Offset, h.lastByte))
		req.RespondError(fuse.EIO)
		return
	}
	n, err := h.writer.Write(req.Data)
	if err != nil {
		req.RespondError(fuse.EIO)
		return
	}
	sc.Lock()
	h.lastByte += int64(n)
	sc.handles[req.Handle] = h
	sc.Unlock()
	req.Respond(&fuse.WriteResponse{n})
}<|MERGE_RESOLUTION|>--- conflicted
+++ resolved
@@ -160,11 +160,6 @@
 // gettattr returns fuse.Attr for the inode described by req.Header.Node
 func (sc *serveConn) getattr(req *fuse.GetattrRequest) {
 	inode := uint64(req.Header.Node)
-<<<<<<< HEAD
-	resp := &fuse.GetattrResponse{}
-	resp.Attr.Valid = *driveMetadataLatency
-=======
->>>>>>> 33844d2b
 	f, err := sc.db.FileByInode(inode)
 	if err != nil {
 		fuse.Debug(fmt.Sprintf("FileByInode(%v): %v", inode, err))
@@ -179,6 +174,7 @@
 
 	resp := &fuse.GetattrResponse{}
 	resp.Attr = sc.attrFromFile(*f)
+	resp.Attr.Valid = *driveMetadataLatency
 	fuse.Debug(resp)
 	req.Respond(resp)
 }
@@ -204,10 +200,7 @@
 		if cf.Title == req.Name {
 			resp.Node = fuse.NodeID(cInode)
 			resp.EntryValid = *driveMetadataLatency
-<<<<<<< HEAD
 			resp.Attr.Valid = *driveMetadataLatency
-=======
->>>>>>> 33844d2b
 			resp.Attr = sc.attrFromFile(*cf)
 			fuse.Debug(fmt.Sprintf("Lookup(%v in %v): %v", req.Name, inode, cInode))
 			req.Respond(resp)
@@ -506,10 +499,7 @@
 	resp := &fuse.MkdirResponse{}
 	resp.Node = fuse.NodeID(f.Inode)
 	resp.EntryValid = *driveMetadataLatency
-<<<<<<< HEAD
 	resp.Attr.Valid = *driveMetadataLatency
-=======
->>>>>>> 33844d2b
 	resp.Attr = sc.attrFromFile(*f)
 	fuse.Debug(fmt.Sprintf("Mkdir(%v): %+v", req.Name, f))
 	req.Respond(resp)
